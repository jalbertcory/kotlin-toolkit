--- conflicted
+++ resolved
@@ -55,11 +55,8 @@
                 <data android:pathPattern=".*\.epub" />
                 <data android:pathPattern=".*\.lcpl" />
                 <data android:pathPattern=".*\.cbz" />
-<<<<<<< HEAD
                 <data android:pathPattern=".*\.divina" />
-=======
                 <data android:pathPattern=".*\.audiobook" />
->>>>>>> 50afdc64
                 <data android:mimeType="application/epub+zip" />
                 <data android:mimeType="application/x-cbz" />
             </intent-filter>
@@ -83,11 +80,8 @@
                 <data android:pathPattern=".*\.epub" />
                 <data android:pathPattern=".*\.lcpl" />
                 <data android:pathPattern=".*\.cbz" />
-<<<<<<< HEAD
                 <data android:pathPattern=".*\.divina" />
-=======
                 <data android:pathPattern=".*\.audiobook" />
->>>>>>> 50afdc64
             </intent-filter>
         </activity>
         <activity
