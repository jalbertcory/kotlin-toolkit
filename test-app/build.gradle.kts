--- conflicted
+++ resolved
@@ -44,13 +44,6 @@
     buildFeatures {
         viewBinding = true
         compose = true
-<<<<<<< HEAD
-    }
-
-    composeOptions {
-        kotlinCompilerExtensionVersion = composeVersion
-=======
->>>>>>> 5fae75df
     }
     buildTypes {
         getByName("release") {
@@ -114,19 +107,8 @@
     implementation("com.github.edrlab.nanohttpd:nanohttpd-nanolets:master-SNAPSHOT") {
         exclude(group = "org.parboiled")
     }
-<<<<<<< HEAD
-    
-    implementation("androidx.compose.ui:ui:$composeVersion")
-    implementation("androidx.compose.ui:ui-util:$composeVersion")
-    implementation("androidx.compose.material:material:$composeVersion")
-    implementation("androidx.compose.ui:ui-tooling-preview:$composeVersion")
-    debugImplementation("androidx.compose.ui:ui-tooling:$composeVersion")
-
-    implementation("com.google.android.material:material:1.5.0")
-=======
     implementation("com.google.android.material:compose-theme-adapter:1.1.14")
     implementation("com.google.android.material:material:1.6.1")
->>>>>>> 5fae75df
     implementation("com.jakewharton.timber:timber:5.0.1")
     // AM NOTE: needs to stay this version for now (June 24,2020)
     implementation("com.squareup.picasso:picasso:2.71828")
