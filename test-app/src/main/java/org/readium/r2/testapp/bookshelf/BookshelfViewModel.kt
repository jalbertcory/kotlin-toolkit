--- conflicted
+++ resolved
@@ -165,17 +165,11 @@
         val readerRepository = app.readerRepository.await()
         readerRepository.open(bookId, activity)
             .onFailure { exception ->
-<<<<<<< HEAD
-                Timber.e(exception)
-                val message = when (exception)  {
-                    is UserException -> exception.getUserMessage(r2Application)
-=======
                 if (exception is ReaderRepository.CancellationException)
                     return@launch
 
                 val message = when (exception) {
                     is UserException -> exception.getUserMessage(app)
->>>>>>> 5fae75df
                     else -> exception.message
                 }
                 channel.send(Event.OpenBookError(message))
