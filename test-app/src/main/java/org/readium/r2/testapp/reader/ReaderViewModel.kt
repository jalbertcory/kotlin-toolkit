/*
 * Copyright 2021 Readium Foundation. All rights reserved.
 * Use of this source code is governed by the BSD-style license
 * available in the top-level LICENSE file of the project.
 */

package org.readium.r2.testapp.reader

import android.graphics.Color
import android.os.Bundle
import androidx.annotation.ColorInt
import androidx.lifecycle.ViewModel
import androidx.lifecycle.ViewModelProvider
import androidx.lifecycle.viewModelScope
import androidx.paging.*
import kotlinx.coroutines.ExperimentalCoroutinesApi
import kotlinx.coroutines.channels.Channel
import kotlinx.coroutines.flow.*
import kotlinx.coroutines.launch
import org.readium.r2.navigator.Decoration
import org.readium.r2.navigator.ExperimentalAudiobook
import org.readium.r2.navigator.ExperimentalDecorator
import org.readium.r2.shared.Search
import org.readium.r2.shared.UserException
import org.readium.r2.shared.publication.*
import org.readium.r2.shared.publication.services.search.SearchIterator
import org.readium.r2.shared.publication.services.search.SearchTry
import org.readium.r2.shared.publication.services.search.search
import org.readium.r2.shared.util.Try
import org.readium.r2.testapp.bookshelf.BookRepository
import org.readium.r2.testapp.domain.model.Highlight
import org.readium.r2.testapp.search.SearchPagingSource
import org.readium.r2.testapp.utils.EventChannel

@OptIn(Search::class, ExperimentalDecorator::class, ExperimentalCoroutinesApi::class, ExperimentalAudiobook::class)
class ReaderViewModel(
    val readerInitData: ReaderInitData,
    private val bookRepository: BookRepository,
) : ViewModel() {

<<<<<<< HEAD
    val publication: Publication = arguments.publication
    var location: Locator? = arguments.initialLocator
    val channel = EventChannel(Channel<Event>(Channel.BUFFERED), viewModelScope)
    val fragmentChannel = EventChannel(Channel<FeedbackEvent>(Channel.BUFFERED), viewModelScope)
    val bookId = arguments.bookId
    val baseUrl = arguments.baseUrl
    private val repository: BookRepository
=======
    val publication: Publication =
        readerInitData.publication
>>>>>>> 16c37f0d

    val bookId: Long =
        readerInitData.bookId

    val activityChannel: EventChannel<Event> =
        EventChannel(Channel(Channel.BUFFERED), viewModelScope)

    val fragmentChannel: EventChannel<FeedbackEvent> =
        EventChannel(Channel(Channel.BUFFERED), viewModelScope)


    fun saveProgression(locator: Locator) = viewModelScope.launch {
        bookRepository.saveProgression(locator, bookId)
    }

    fun getBookmarks() = bookRepository.bookmarksForBook(bookId)

    fun insertBookmark(locator: Locator) = viewModelScope.launch {
        val id = bookRepository.insertBookmark(bookId, publication, locator)
        if (id != -1L) {
            fragmentChannel.send(FeedbackEvent.BookmarkSuccessfullyAdded)
        } else {
            fragmentChannel.send(FeedbackEvent.BookmarkFailed)
        }
    }

    fun deleteBookmark(id: Long) = viewModelScope.launch {
        bookRepository.deleteBookmark(id)
    }

    // Highlights

    val highlights: Flow<List<Highlight>> by lazy {
        bookRepository.highlightsForBook(bookId)
    }

    /**
     * Database ID of the active highlight for the current highlight pop-up. This is used to show
     * the highlight decoration in an "active" state.
     */
    var activeHighlightId = MutableStateFlow<Long?>(null)

    /**
     * Current state of the highlight decorations.
     *
     * It will automatically be updated when the highlights database table or the current
     * [activeHighlightId] change.
     */
    val highlightDecorations: Flow<List<Decoration>> by lazy {
        highlights.combine(activeHighlightId) { highlights, activeId ->
            highlights.flatMap { highlight ->
                highlight.toDecorations(isActive = (highlight.id == activeId))
            }
        }
    }

    /**
     * Creates a list of [Decoration] for the receiver [Highlight].
     */
    private fun Highlight.toDecorations(isActive: Boolean): List<Decoration> {
        fun createDecoration(idSuffix: String, style: Decoration.Style) = Decoration(
            id = "$id-$idSuffix",
            locator = locator,
            style = style,
            extras = Bundle().apply {
                // We store the highlight's database ID in the extras bundle, for easy retrieval
                // later. You can store arbitrary information in the bundle.
                putLong("id", id)
            }
        )

        return listOfNotNull(
            // Decoration for the actual highlight / underline.
            createDecoration(
                idSuffix = "highlight",
                style = when (style) {
                    Highlight.Style.HIGHLIGHT -> Decoration.Style.Highlight(tint = tint, isActive = isActive)
                    Highlight.Style.UNDERLINE -> Decoration.Style.Underline(tint = tint, isActive = isActive)
                }
            ),
            // Additional page margin icon decoration, if the highlight has an associated note.
            annotation.takeIf { it.isNotEmpty() }?.let {
                createDecoration(
                    idSuffix = "annotation",
                    style = DecorationStyleAnnotationMark(tint = tint),
                )
            }
        )
    }

    suspend fun highlightById(id: Long): Highlight? =
        bookRepository.highlightById(id)

    fun addHighlight(locator: Locator, style: Highlight.Style, @ColorInt tint: Int, annotation: String = "") = viewModelScope.launch {
        bookRepository.addHighlight(bookId, style, tint, locator, annotation)
    }

    fun updateHighlightAnnotation(id: Long, annotation: String) = viewModelScope.launch {
        bookRepository.updateHighlightAnnotation(id, annotation)
    }

    fun updateHighlightStyle(id: Long, style: Highlight.Style, @ColorInt tint: Int) = viewModelScope.launch {
        bookRepository.updateHighlightStyle(id, style, tint)
    }

    fun deleteHighlight(id: Long) = viewModelScope.launch {
        bookRepository.deleteHighlight(id)
    }

    fun search(query: String) = viewModelScope.launch {
        if (query == lastSearchQuery) return@launch
        lastSearchQuery = query
        _searchLocators.value = emptyList()
        searchIterator = publication.search(query)
            .onFailure { activityChannel.send(Event.Failure(it)) }
            .getOrNull()
        pagingSourceFactory.invalidate()
        activityChannel.send(Event.StartNewSearch)
    }

    fun cancelSearch() = viewModelScope.launch {
        _searchLocators.value = emptyList()
        searchIterator?.close()
        searchIterator = null
        pagingSourceFactory.invalidate()
    }

    val searchLocators: StateFlow<List<Locator>> get() = _searchLocators
    private var _searchLocators = MutableStateFlow<List<Locator>>(emptyList())

    /**
     * Maps the current list of search result locators into a list of [Decoration] objects to
     * underline the results in the navigator.
     */
    val searchDecorations: Flow<List<Decoration>> by lazy {
        searchLocators.map {
            it.mapIndexed { index, locator ->
                Decoration(
                    // The index in the search result list is a suitable Decoration ID, as long as
                    // we clear the search decorations between two searches.
                    id = index.toString(),
                    locator = locator,
                    style = Decoration.Style.Underline(tint = Color.RED)
                )
            }
        }
    }

    private var lastSearchQuery: String? = null

    private var searchIterator: SearchIterator? = null

    private val pagingSourceFactory = InvalidatingPagingSourceFactory {
        SearchPagingSource(listener = PagingSourceListener())
    }

    inner class PagingSourceListener : SearchPagingSource.Listener {
        override suspend fun next(): SearchTry<LocatorCollection?> {
            val iterator = searchIterator ?: return Try.success(null)
            return iterator.next().onSuccess {
                _searchLocators.value += (it?.locators ?: emptyList())
            }
        }
    }

    val searchResult: Flow<PagingData<Locator>> =
        Pager(PagingConfig(pageSize = 20), pagingSourceFactory = pagingSourceFactory)
            .flow.cachedIn(viewModelScope)

    sealed class Event {
        object OpenOutlineRequested : Event()
        object OpenDrmManagementRequested : Event()
        object StartNewSearch : Event()
        class OpeningError(val exception: Exception) : Event()
        class Failure(val error: UserException) : Event()
    }

    sealed class FeedbackEvent {
        object BookmarkSuccessfullyAdded : FeedbackEvent()
        object BookmarkFailed : FeedbackEvent()
    }

    class Factory(
        private val application: org.readium.r2.testapp.Application,
        private val arguments: ReaderActivityContract.Arguments,
    ) : ViewModelProvider.NewInstanceFactory() {

        @Suppress("UNCHECKED_CAST")
        override fun <T : ViewModel> create(modelClass: Class<T>): T =
            when {
                modelClass.isAssignableFrom(ReaderViewModel::class.java) -> {
                    val readerInitData =
                        try {
                            val readerRepository = application.readerRepository.getCompleted()
                            readerRepository[arguments.bookId]!!
                        } catch (e: Exception) {
                            // Fallbacks on a dummy Publication to avoid crashing the app until the Activity finishes.
                            dummyReaderInitData(arguments.bookId)
                        }
                    ReaderViewModel(readerInitData, application.bookRepository) as T
                }
                else ->
                    throw IllegalStateException("Cannot create ViewModel for class ${modelClass.simpleName}.")
            }

        private fun dummyReaderInitData(bookId: Long): ReaderInitData {
            val metadata = Metadata(identifier = "dummy", localizedTitle = LocalizedString(""))
            val publication = Publication(Manifest(metadata = metadata))
            return VisualReaderInitData(bookId, publication)
        }
    }
}<|MERGE_RESOLUTION|>--- conflicted
+++ resolved
@@ -38,18 +38,8 @@
     private val bookRepository: BookRepository,
 ) : ViewModel() {
 
-<<<<<<< HEAD
-    val publication: Publication = arguments.publication
-    var location: Locator? = arguments.initialLocator
-    val channel = EventChannel(Channel<Event>(Channel.BUFFERED), viewModelScope)
-    val fragmentChannel = EventChannel(Channel<FeedbackEvent>(Channel.BUFFERED), viewModelScope)
-    val bookId = arguments.bookId
-    val baseUrl = arguments.baseUrl
-    private val repository: BookRepository
-=======
     val publication: Publication =
         readerInitData.publication
->>>>>>> 16c37f0d
 
     val bookId: Long =
         readerInitData.bookId
