--- conflicted
+++ resolved
@@ -21,10 +21,7 @@
 import androidx.fragment.app.commitNow
 import androidx.lifecycle.ViewModelProvider
 import org.readium.navigator.media2.ExperimentalMedia2
-<<<<<<< HEAD
-=======
 import org.readium.r2.shared.UserException
->>>>>>> 5fae75df
 import org.readium.r2.shared.publication.Locator
 import org.readium.r2.shared.publication.Publication
 import org.readium.r2.testapp.Application
@@ -113,29 +110,12 @@
     }
 
     private fun createReaderFragment(readerData: ReaderInitData): BaseReaderFragment? {
-<<<<<<< HEAD
-        val readerClass: Class<out Fragment>? = when {
-            readerData is MediaReaderInitData ->
-                AudioReaderFragment::class.java
-            readerData is ComposeVisualReaderInitData ->
-                ComposeReaderFragment::class.java
-            readerData.publication.conformsTo(Publication.Profile.EPUB) ->
-                EpubReaderFragment::class.java
-            readerData.publication.conformsTo(Publication.Profile.PDF) ->
-                PdfReaderFragment::class.java
-            readerData.publication.conformsTo(Publication.Profile.DIVINA) ->
-                ImageReaderFragment::class.java
-            else ->
-                // The Activity should stop as soon as possible because readerData are fake.
-                null
-=======
         val readerClass: Class<out Fragment>? = when (readerData.navigatorKind) {
             NavigatorKind.EPUB -> EpubReaderFragment::class.java
             NavigatorKind.PDF -> PdfReaderFragment::class.java
             NavigatorKind.AUDIO -> AudioReaderFragment::class.java
             NavigatorKind.IMAGE -> ImageReaderFragment::class.java
             null -> null
->>>>>>> 5fae75df
         }
 
         readerClass?.let { it ->
