/*
 * Module: r2-shared-kotlin
 * Developers: Quentin Gliosca
 *
 * Copyright (c) 2020. Readium Foundation. All rights reserved.
 * Use of this source code is governed by a BSD-style license which is detailed in the
 * LICENSE file present in the project repository where this source code is maintained.
 */

package org.readium.r2.shared.util.archive

import kotlinx.coroutines.Dispatchers
import kotlinx.coroutines.withContext
import org.readium.r2.shared.extensions.readFully
import org.readium.r2.shared.extensions.readRange
import java.lang.Exception
import java.util.zip.ZipEntry
import java.util.zip.ZipFile

internal class JavaZip(private val archive: ZipFile) : Archive {

    companion object {

        suspend fun open(path: String): Archive? =
            try {
                withContext(Dispatchers.IO) {
                    ZipFile(path)
                }
            } catch (e: Exception) {
                null
            }?.let { JavaZip(it) }
        }

    private inner class Entry(private val entry: ZipEntry) : Archive.Entry {
        override val path: String get() = entry.name

        override val length: Long? get() = entry.size.takeUnless { it == -1L }

        override val compressedLength: Long?
            get() =
                if (entry.method == ZipEntry.STORED || entry.method == -1)
                    null
                else
                    entry.compressedSize.takeUnless { it == -1L }

        override suspend fun read(range: LongRange?): ByteArray {
            val stream = withContext(Dispatchers.IO) {
                archive.getInputStream(entry)
            }
<<<<<<< HEAD

        private fun readRange(range: LongRange, stream: InputStream): ByteArray? {
            @Suppress("NAME_SHADOWING")
            val range = range
                .coerceToPositiveIncreasing()
                .requireLengthFitInt()

            stream.use {
                return try {
                    val skipped = it.skip(range.first)
                    val length = range.last - range.first + 1
                    val bytes = it.read(length)
                    if (skipped != range.first && bytes.isNotEmpty()) {
                        throw Exception("Unable to skip enough bytes")
                    }
                    bytes
                } catch (e: Exception) {
                    null
                }
=======
            return stream.use {
                if (range == null)
                    it.readFully()
                else
                    it.readRange(range)
>>>>>>> ceb86f6c
            }
        }
    }

    override suspend fun entries(): List<Archive.Entry> =
        archive.entries().toList().filterNot { it.isDirectory }.mapNotNull { Entry(it) }

    override suspend fun entry(path: String): Archive.Entry {
        val entry = archive.getEntry(path)
            ?: throw Exception("No file entry at path $path.")

        return Entry(entry)
    }

    override suspend fun close() = withContext(Dispatchers.IO) {
        archive.close()
    }

}
<|MERGE_RESOLUTION|>--- conflicted
+++ resolved
@@ -47,33 +47,11 @@
             val stream = withContext(Dispatchers.IO) {
                 archive.getInputStream(entry)
             }
-<<<<<<< HEAD
-
-        private fun readRange(range: LongRange, stream: InputStream): ByteArray? {
-            @Suppress("NAME_SHADOWING")
-            val range = range
-                .coerceToPositiveIncreasing()
-                .requireLengthFitInt()
-
-            stream.use {
-                return try {
-                    val skipped = it.skip(range.first)
-                    val length = range.last - range.first + 1
-                    val bytes = it.read(length)
-                    if (skipped != range.first && bytes.isNotEmpty()) {
-                        throw Exception("Unable to skip enough bytes")
-                    }
-                    bytes
-                } catch (e: Exception) {
-                    null
-                }
-=======
             return stream.use {
                 if (range == null)
                     it.readFully()
                 else
                     it.readRange(range)
->>>>>>> ceb86f6c
             }
         }
     }
