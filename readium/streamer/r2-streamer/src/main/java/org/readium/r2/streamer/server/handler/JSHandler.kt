/*
 * Module: r2-streamer-kotlin
 * Developers: Aferdita Muriqi, Clément Baumann
 *
 * Copyright (c) 2018. Readium Foundation. All rights reserved.
 * Use of this source code is governed by a BSD-style license which is detailed in the
 * LICENSE file present in the project repository where this source code is maintained.
 */

package org.readium.r2.streamer.server.handler

import android.util.Log
import org.nanohttpd.protocols.http.IHTTPSession
import org.nanohttpd.protocols.http.response.IStatus
import org.nanohttpd.protocols.http.response.Response
import org.nanohttpd.protocols.http.response.Response.newFixedLengthResponse
import org.nanohttpd.protocols.http.response.Status
import org.nanohttpd.router.RouterNanoHTTPD
import org.readium.r2.streamer.server.Ressources
import timber.log.Timber


class JSHandler : RouterNanoHTTPD.DefaultHandler() {


    override fun getMimeType(): String? {
        return null
    }

    override fun getText(): String {
        return ResponseStatus.FAILURE_RESPONSE
    }

    override fun getStatus(): IStatus {
        return Status.OK
    }

    override fun get(uriResource: RouterNanoHTTPD.UriResource?, urlParams: Map<String, String>?, session: IHTTPSession?): Response {

        val method = session!!.method
        var uri = session.uri

<<<<<<< HEAD
        Log.v(TAG, "Method: $method, Uri: $uri")
=======
        Timber.e("Method: $method, Url: $uri")
>>>>>>> b0a110b8

        return try {
            val lastSlashIndex = uri.lastIndexOf('/')
            uri = uri.substring(lastSlashIndex + 1, uri.length)
            val resources = uriResource!!.initParameter(Ressources::class.java)
            val x = createResponse(Status.OK, "text/javascript", resources.get(uri))
            x
        } catch (e: Exception) {
<<<<<<< HEAD
            Log.e(TAG, "Exception in get", e)
=======
            Timber.e(" Exception " + e.toString())
>>>>>>> b0a110b8
            newFixedLengthResponse(Status.INTERNAL_ERROR, mimeType, ResponseStatus.FAILURE_RESPONSE)
        }

    }

    private fun createResponse(status: Status, mimeType: String, message: String): Response {
        val response = newFixedLengthResponse(status, mimeType, message)
        response.addHeader("Accept-Ranges", "bytes")
        return response
    }

<<<<<<< HEAD
    companion object {
        private val TAG: String = JSHandler::class.java.simpleName
    }
=======
>>>>>>> b0a110b8
}<|MERGE_RESOLUTION|>--- conflicted
+++ resolved
@@ -40,11 +40,7 @@
         val method = session!!.method
         var uri = session.uri
 
-<<<<<<< HEAD
-        Log.v(TAG, "Method: $method, Uri: $uri")
-=======
-        Timber.e("Method: $method, Url: $uri")
->>>>>>> b0a110b8
+        Timber.v("Method: $method, Url: $uri")
 
         return try {
             val lastSlashIndex = uri.lastIndexOf('/')
@@ -53,11 +49,7 @@
             val x = createResponse(Status.OK, "text/javascript", resources.get(uri))
             x
         } catch (e: Exception) {
-<<<<<<< HEAD
-            Log.e(TAG, "Exception in get", e)
-=======
             Timber.e(" Exception " + e.toString())
->>>>>>> b0a110b8
             newFixedLengthResponse(Status.INTERNAL_ERROR, mimeType, ResponseStatus.FAILURE_RESPONSE)
         }
 
@@ -68,11 +60,4 @@
         response.addHeader("Accept-Ranges", "bytes")
         return response
     }
-
-<<<<<<< HEAD
-    companion object {
-        private val TAG: String = JSHandler::class.java.simpleName
-    }
-=======
->>>>>>> b0a110b8
 }