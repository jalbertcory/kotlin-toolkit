--- conflicted
+++ resolved
@@ -42,20 +42,9 @@
             val fetcher = uriResource!!.initParameter(Fetcher::class.java)
             newFixedLengthResponse(status, mimeType, fetcher.publication.manifest())
         } catch (e: IOException) {
-<<<<<<< HEAD
-            Log.e(TAG, "Exception in get", e)
-=======
-            Timber.e(" IOException " + e.toString())
->>>>>>> b0a110b8
+            Timber.v(" IOException " + e.toString())
             newFixedLengthResponse(Status.INTERNAL_ERROR, mimeType, ResponseStatus.FAILURE_RESPONSE)
         }
 
     }
-
-<<<<<<< HEAD
-    companion object {
-        private val TAG: String = ManifestHandler::class.java.simpleName
-    }
-=======
->>>>>>> b0a110b8
 }