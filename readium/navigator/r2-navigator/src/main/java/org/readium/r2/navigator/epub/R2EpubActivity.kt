/*
 * Module: r2-navigator-kotlin
 * Developers: Aferdita Muriqi, Clément Baumann
 *
 * Copyright (c) 2018. Readium Foundation. All rights reserved.
 * Use of this source code is governed by a BSD-style license which is detailed in the
 * LICENSE file present in the project repository where this source code is maintained.
 */

package org.readium.r2.navigator.epub

import android.app.Activity
import android.content.Context
import android.content.Intent
import android.content.SharedPreferences
import android.graphics.Color
import android.graphics.Rect
import android.os.Bundle
import android.util.DisplayMetrics
import android.view.View
import androidx.appcompat.app.AppCompatActivity
import androidx.viewpager.widget.ViewPager
import kotlinx.coroutines.CoroutineScope
import kotlinx.coroutines.Dispatchers
import kotlinx.coroutines.launch
<<<<<<< HEAD
import org.json.JSONException
import org.json.JSONObject
import org.readium.r2.navigator.BASE_URL
=======
import org.readium.r2.navigator.*
>>>>>>> 39ab0dbf
import org.readium.r2.navigator.R
import org.readium.r2.navigator.extensions.layoutDirectionIsRTL
import org.readium.r2.navigator.pager.R2EpubPageFragment
import org.readium.r2.navigator.pager.R2PagerAdapter
import org.readium.r2.navigator.pager.R2ViewPager
import org.readium.r2.shared.*
import java.net.URI
import kotlin.coroutines.CoroutineContext


<<<<<<< HEAD
open class R2EpubActivity : AppCompatActivity(), R2ActivityListener, SelectableImpl, HighlightableImpl, CoroutineScope {
=======
open class R2EpubActivity : AppCompatActivity(), R2ActivityListener, CoroutineScope, VisualNavigator {

    override fun progressionDidChange(progression: Double) {
        val locator = currentLocation
        locator?.locations?.progression = progression
        navigatorDelegate?.locationDidChange(locator = locator!!)
    }

    override fun go(locator: Locator, animated: Boolean, completion: () -> Unit): Boolean {

        pagerPosition = 0

        // Set the progression fetched
        navigatorDelegate?.locationDidChange(locator = locator)

        // href is the link to the page in the toc
        var href = locator.href

        if (href!!.indexOf("#") > 0) {
            href = href.substring(0, href.indexOf("#"))
        }

        fun setCurrent(resources: ArrayList<*>) {
            for (resource in resources) {
                if (resource is Pair<*, *>) {
                    resource as Pair<Int, String>
                    if (resource.second.endsWith(href)) {
                        if (resourcePager.currentItem == resource.first) {
                            // reload webview if it has an anchor
                            val currentFragent = ((resourcePager.adapter as R2PagerAdapter).mFragments.get((resourcePager.adapter as R2PagerAdapter).getItemId(resourcePager.currentItem))) as? R2EpubPageFragment
                            locator.locations?.fragment?.let {
                                var anchor = it
                                if (anchor.startsWith("#")) {
                                } else {
                                    anchor = "#$anchor"
                                }
                                val goto = resource.second + anchor
                                currentFragent?.webView?.loadUrl(goto)
                            } ?: run {
                                currentFragent?.webView?.loadUrl(resource.second)
                            }
                        } else {
                            resourcePager.currentItem = resource.first
                        }
                        break
                    }
                } else {
                    resource as Triple<Int, String, String>
                    if (resource.second.endsWith(href) || resource.third.endsWith(href)) {
                        resourcePager.currentItem = resource.first
                        break
                    }
                }
            }
        }

        resourcePager.adapter = adapter

        if (publication.metadata.rendition.layout == RenditionLayout.Reflowable) {
            setCurrent(resourcesSingle)
        } else {

            when (preferences.getInt(COLUMN_COUNT_REF, 0)) {
                1 -> {
                    setCurrent(resourcesSingle)
                }
                2 -> {
                    setCurrent(resourcesDouble)
                }
                else -> {
                    // TODO based on device
                    // TODO decide if 1 page or 2 page
                    setCurrent(resourcesSingle)
                }
            }
        }

        if (supportActionBar!!.isShowing && allowToggleActionBar) {
            resourcePager.systemUiVisibility = (View.SYSTEM_UI_FLAG_LAYOUT_STABLE
                    or View.SYSTEM_UI_FLAG_LAYOUT_HIDE_NAVIGATION
                    or View.SYSTEM_UI_FLAG_HIDE_NAVIGATION
                    or View.SYSTEM_UI_FLAG_LAYOUT_FULLSCREEN
                    or View.SYSTEM_UI_FLAG_FULLSCREEN // hide status bar
                    or View.SYSTEM_UI_FLAG_IMMERSIVE)
        }

        return true
    }

    override fun go(link: Link, animated: Boolean, completion: () -> Unit): Boolean {
        TODO("not implemented") //To change body of created functions use File | Settings | File Templates.
    }

    override fun goForward(animated: Boolean, completion: () -> Unit): Boolean {
        launch {
            pagerPosition = 0
            if (resourcePager.currentItem < resourcePager.adapter!!.count - 1 ) {

                resourcePager.setCurrentItem(resourcePager.currentItem + 1, animated)

                val currentFragment = ((resourcePager.adapter as R2PagerAdapter).mFragments.get((resourcePager.adapter as R2PagerAdapter).getItemId(resourcePager.currentItem))) as? R2EpubPageFragment

                if (layoutDirectionIsRTL() || publication.metadata.direction == PageProgressionDirection.rtl.name) {
                    // The view has RTL layout
                    currentFragment?.webView?.let {
                        currentFragment.webView.progression = 1.0
                        currentFragment.webView.setCurrentItem(currentFragment.webView.numPages - 1,false)
                    }
                } else {
                    // The view has LTR layout
                    currentFragment?.webView?.let {
                        currentFragment.webView.progression = 0.0
                        currentFragment.webView.setCurrentItem(0,false)
                    }
                }
                val resource = publication.readingOrder[resourcePager.currentItem]
                val resourceHref = resource.href ?: ""
                val resourceType = resource.typeLink ?: ""

                navigatorDelegate?.locationDidChange(locator = Locator(resourceHref, resourceType, publication.metadata.title, Locations(progression = currentFragment?.webView?.progression)))

            }
        }
        return true
    }

    override fun goBackward(animated: Boolean, completion: () -> Unit): Boolean {
        launch {
            pagerPosition = 0
            if (resourcePager.currentItem > 0) {

                resourcePager.setCurrentItem(resourcePager.currentItem - 1, animated)

                val currentFragment = ((resourcePager.adapter as R2PagerAdapter).mFragments.get((resourcePager.adapter as R2PagerAdapter).getItemId(resourcePager.currentItem))) as? R2EpubPageFragment

                if (layoutDirectionIsRTL() || publication.metadata.direction == PageProgressionDirection.rtl.name) {
                    // The view has RTL layout
                    currentFragment?.webView?.let {
                        currentFragment.webView.progression = 0.0
                        currentFragment.webView.setCurrentItem(0,false)
                    }
                } else {
                    // The view has LTR layout
                    currentFragment?.webView?.let {
                        currentFragment.webView.progression = 1.0
                        currentFragment.webView.setCurrentItem(currentFragment.webView.numPages - 1,false)
                    }
                }
                val resource = publication.readingOrder[resourcePager.currentItem]
                val resourceHref = resource.href ?: ""
                val resourceType = resource.typeLink ?: ""

                navigatorDelegate?.locationDidChange(locator = Locator(resourceHref, resourceType, publication.metadata.title, Locations(progression = currentFragment?.webView?.progression)))

            }
        }
        return true
    }

    override val readingProgression: ReadingProgression
        get() = TODO("not implemented") //To change initializer of created properties use File | Settings | File Templates.

    override fun goLeft(animated: Boolean, completion: () -> Unit): Boolean {
        TODO("not implemented") //To change body of created functions use File | Settings | File Templates.
    }

    override fun goRight(animated: Boolean, completion: () -> Unit): Boolean {
        TODO("not implemented") //To change body of created functions use File | Settings | File Templates.
    }

>>>>>>> 39ab0dbf
    /**
     * Context of this scope.
     */
    override val coroutineContext: CoroutineContext
        get() = Dispatchers.Main


    override lateinit var preferences: SharedPreferences
    override lateinit var resourcePager: R2ViewPager
    override lateinit var publicationPath: String
    override lateinit var publicationFileName: String
    override lateinit var publication: Publication
    override lateinit var publicationIdentifier: String
    override var allowToggleActionBar = true

    lateinit var resourcesSingle: ArrayList<Pair<Int, String>>
    lateinit var resourcesDouble: ArrayList<Triple<Int, String, String>>

    var pagerPosition = 0

    var currentPagerPosition: Int = 0
    lateinit var adapter:R2PagerAdapter

    protected var navigatorDelegate: NavigatorDelegate? = null

    override fun onCreate(savedInstanceState: Bundle?) {
        super.onCreate(savedInstanceState)
        setContentView(R.layout.activity_r2_viewpager)

        preferences = getSharedPreferences("org.readium.r2.settings", Context.MODE_PRIVATE)
        resourcePager = findViewById(R.id.resourcePager)
        resourcesSingle = ArrayList()
        resourcesDouble = ArrayList()

        publicationPath = intent.getStringExtra("publicationPath")
        publication = intent.getSerializableExtra("publication") as Publication
        publicationFileName = intent.getStringExtra("publicationFileName")
        publicationIdentifier = publication.metadata.identifier!!

        title = null

        val port = preferences.getString("$publicationIdentifier-publicationPort", 0.toString())?.toInt()

        // TODO needs work, currently showing two resources for fxl, needs to understand which two resources, left & right, or only right etc.
        var doublePageIndex = 0
        var doublePageLeft = ""
        var doublePageRight = ""
        var resourceIndexDouble = 0

        for ((resourceIndexSingle, spineItem) in publication.readingOrder.withIndex()) {
            val uri: String = if (URI(publicationPath).isAbsolute) {
                if (URI(spineItem.href).isAbsolute) {
                    spineItem.href!!
                } else {
                    publicationPath + spineItem.href
                }
            } else {
                "$BASE_URL:$port" + "/" + publicationFileName + spineItem.href
            }
            resourcesSingle.add(Pair(resourceIndexSingle, uri))

            // add first page to the right,
            if (resourceIndexDouble == 0) {
                doublePageLeft = ""
                doublePageRight = uri
                resourcesDouble.add(Triple(resourceIndexDouble, doublePageLeft, doublePageRight))
                resourceIndexDouble++
            } else {
                // add double pages, left & right
                if (doublePageIndex == 0) {
                    doublePageLeft = uri
                    doublePageIndex = 1
                } else {
                    doublePageRight = uri
                    doublePageIndex = 0
                    resourcesDouble.add(Triple(resourceIndexDouble, doublePageLeft, doublePageRight))
                    resourceIndexDouble++
                }
            }
        }
        // add last page if there is only a left page remaining
        if (doublePageIndex == 1) {
            doublePageIndex = 0
            resourcesDouble.add(Triple(resourceIndexDouble, doublePageLeft, ""))
        }


        if (publication.metadata.rendition.layout == RenditionLayout.Reflowable) {
            adapter = R2PagerAdapter(supportFragmentManager, resourcesSingle, publication.metadata.title, Publication.TYPE.EPUB, publicationPath)
        } else {
            adapter = when (preferences.getInt(COLUMN_COUNT_REF, 0)) {
                1 -> {
                    R2PagerAdapter(supportFragmentManager, resourcesSingle, publication.metadata.title, Publication.TYPE.FXL, publicationPath)
                }
                2 -> {
                    R2PagerAdapter(supportFragmentManager, resourcesDouble, publication.metadata.title, Publication.TYPE.FXL, publicationPath)
                }
                else -> {
                    // TODO based on device
                    // TODO decide if 1 page or 2 page
                    R2PagerAdapter(supportFragmentManager, resourcesSingle, publication.metadata.title, Publication.TYPE.FXL, publicationPath)
                }
            }
        }
        resourcePager.adapter = adapter

        resourcePager.direction = publication.metadata.direction

        if (publication.cssStyle == PageProgressionDirection.rtl.name) {
            resourcePager.direction = PageProgressionDirection.rtl.name
        }



        resourcePager.addOnPageChangeListener(object : ViewPager.OnPageChangeListener {

            override fun onPageScrollStateChanged(state: Int) {
                // Do nothing
            }

            override fun onPageScrolled(position: Int, positionOffset: Float, positionOffsetPixels: Int) {
                // Do nothing
            }

            override fun onPageSelected(position: Int) {
                if (publication.metadata.rendition.layout == RenditionLayout.Reflowable) {
//                    resourcePager.disableTouchEvents = true
                }
                pagerPosition = 0
                val currentFragment = ((resourcePager.adapter as R2PagerAdapter).mFragments.get((resourcePager.adapter as R2PagerAdapter).getItemId(resourcePager.currentItem))) as? R2EpubPageFragment
                if (preferences.getBoolean(SCROLL_REF, false)) {
                    if (currentPagerPosition < position) {
                        // handle swipe LEFT
                        currentFragment?.webView?.scrollToStart()
                    } else if (currentPagerPosition > position) {
                        // handle swipe RIGHT
                        currentFragment?.webView?.scrollToEnd()
                    }
                } else {
                    if (currentPagerPosition < position) {
                        // handle swipe LEFT
                        currentFragment?.webView?.setCurrentItem(0, false)
                    } else if (currentPagerPosition > position) {
                        // handle swipe RIGHT
                        currentFragment?.webView?.setCurrentItem(currentFragment.webView.numPages - 1, false)
                    }
                }
                currentPagerPosition = position // Update current position
            }

        })


    }



    override fun onActivityResult(requestCode: Int, resultCode: Int, data: Intent?) {
        if (requestCode == 2 && resultCode == Activity.RESULT_OK) {
            if (data != null) {

                pagerPosition = 0

                val locator = data.getSerializableExtra("locator") as Locator

                // Set the progression fetched
                navigatorDelegate?.locationDidChange(locator = locator)

                // href is the link to the page in the toc
                var href = locator.href

                if (href!!.indexOf("#") > 0) {
                    href = href.substring(0, href.indexOf("#"))
                }

                fun setCurrent(resources: ArrayList<*>) {
                    for (resource in resources) {
                        if (resource is Pair<*, *>) {
                            resource as Pair<Int, String>
                            if (resource.second.endsWith(href)) {
                                if (resourcePager.currentItem == resource.first) {
                                    // reload webview if it has an anchor
                                    val currentFragent = ((resourcePager.adapter as R2PagerAdapter).mFragments.get((resourcePager.adapter as R2PagerAdapter).getItemId(resourcePager.currentItem))) as? R2EpubPageFragment
                                    locator.locations?.fragment?.let {
                                        var anchor = it
                                        if (anchor.startsWith("#")) {
                                        } else {
                                            anchor = "#$anchor"
                                        }
                                        val goto = resource.second +  anchor
                                        currentFragent?.webView?.loadUrl(goto)
                                    }?:run {
                                        currentFragent?.webView?.loadUrl(resource.second)
                                    }
                                } else {
                                    resourcePager.currentItem = resource.first
                                }
                                break
                            }
                        } else {
                            resource as Triple<Int, String, String>
                            if (resource.second.endsWith(href) || resource.third.endsWith(href)) {
                                resourcePager.currentItem = resource.first
                                break
                            }
                        }
                    }
                }

                resourcePager.adapter = adapter

                if (publication.metadata.rendition.layout == RenditionLayout.Reflowable) {
                    setCurrent(resourcesSingle)
                } else {

                    when (preferences.getInt(COLUMN_COUNT_REF, 0)) {
                        1 -> {
                            setCurrent(resourcesSingle)
                        }
                        2 -> {
                            setCurrent(resourcesDouble)
                        }
                        else -> {
                            // TODO based on device
                            // TODO decide if 1 page or 2 page
                            setCurrent(resourcesSingle)
                        }
                    }
                }

                if (supportActionBar!!.isShowing && allowToggleActionBar) {
                    resourcePager.systemUiVisibility = (View.SYSTEM_UI_FLAG_LAYOUT_STABLE
                            or View.SYSTEM_UI_FLAG_LAYOUT_HIDE_NAVIGATION
                            or View.SYSTEM_UI_FLAG_HIDE_NAVIGATION
                            or View.SYSTEM_UI_FLAG_LAYOUT_FULLSCREEN
                            or View.SYSTEM_UI_FLAG_FULLSCREEN // hide status bar
                            or View.SYSTEM_UI_FLAG_IMMERSIVE)
                }
            }
        }
        super.onActivityResult(requestCode, resultCode, data)
    }



    override fun toggleActionBar() {
        if (allowToggleActionBar) {
            launch {
                if (supportActionBar!!.isShowing) {
                    resourcePager.systemUiVisibility = (View.SYSTEM_UI_FLAG_LAYOUT_STABLE
                            or View.SYSTEM_UI_FLAG_LAYOUT_HIDE_NAVIGATION
                            or View.SYSTEM_UI_FLAG_HIDE_NAVIGATION
                            or View.SYSTEM_UI_FLAG_LAYOUT_FULLSCREEN
                            or View.SYSTEM_UI_FLAG_FULLSCREEN // hide status bar
                            or View.SYSTEM_UI_FLAG_IMMERSIVE)
                } else {
                    resourcePager.systemUiVisibility = (View.SYSTEM_UI_FLAG_LAYOUT_STABLE
                            or View.SYSTEM_UI_FLAG_LAYOUT_HIDE_NAVIGATION
                            or View.SYSTEM_UI_FLAG_LAYOUT_FULLSCREEN)
                }
            }
        }
    }

    override fun currentSelection(callback: (Locator?) -> Unit) {
        val currentFragment = ((resourcePager.adapter as R2PagerAdapter).mFragments.get((resourcePager.adapter as R2PagerAdapter).getItemId(resourcePager.currentItem))) as? R2EpubPageFragment

        currentFragment?.webView?.getCurrentSelectionInfo {
            val selection = JSONObject(it)
            val resource = publication.readingOrder[resourcePager.currentItem]
            val resourceHref = resource.href?: ""
            val resourceType = resource.typeLink?: ""
            val locations = Locations.fromJSON(selection.getJSONObject("locations"))
            val text = LocatorText.fromJSON(selection.getJSONObject("text"))

            val locator = Locator(
                    resourceHref,
                    resourceType,
                    locations = locations,
                    text = text
            )
            callback(locator)
        }

    }

    override fun showHighlight(highlight: Highlight) {
        val currentFragment = ((resourcePager.adapter as R2PagerAdapter).mFragments.get((resourcePager.adapter as R2PagerAdapter).getItemId(resourcePager.currentItem))) as? R2EpubPageFragment
        currentFragment?.webView?.run {
            val colorJson = JSONObject().apply {
                put("red", Color.red(highlight.color))
                put("green", Color.green(highlight.color))
                put("blue", Color.blue(highlight.color))
            }
            createHighlight(highlight.locator.toString(), colorJson.toString()) {
                if (highlight.annotationMarkStyle.isNullOrEmpty().not())
                    createAnnotation(highlight.id)
            }
        }
    }

    override fun showHighlights(highlights: Array<Highlight>) {
        TODO("not implemented") //To change body of created functions use File | Settings | File Templates.
    }

    override fun hideHighlightWithID(id: String) {
        val currentFragment = ((resourcePager.adapter as R2PagerAdapter).mFragments.get((resourcePager.adapter as R2PagerAdapter).getItemId(resourcePager.currentItem))) as? R2EpubPageFragment
        currentFragment?.webView?.destroyHighlight(id)
        currentFragment?.webView?.destroyHighlight(id.replace("HIGHLIGHT", "ANNOTATION"))
    }

    override fun hideAllHighlights() {
        TODO("not implemented") //To change body of created functions use File | Settings | File Templates.
    }

    override fun rectangleForHighlightWithID(id: String, callback: (Rect?) -> Unit) {
        val currentFragment = ((resourcePager.adapter as R2PagerAdapter).mFragments.get((resourcePager.adapter as R2PagerAdapter).getItemId(resourcePager.currentItem))) as? R2EpubPageFragment

        currentFragment?.webView?.rectangleForHighlightWithID(id) {
            val rect = JSONObject(it).run {
                try {
                    val display = windowManager.defaultDisplay
                    val metrics = DisplayMetrics()
                    display.getMetrics(metrics)
                    val left = getDouble("left")
                    val width = getDouble("width")
                    val top = getDouble("top") * metrics.density
                    val height = getDouble("height") * metrics.density
                    Rect(left.toInt(), top.toInt(), width.toInt() + left.toInt(), top.toInt() + height.toInt())
                } catch (e: JSONException) {
                    null
                }
            }
            callback(rect)
        }
    }

    override fun rectangleForHighlightAnnotationMarkWithID(id: String): Rect? {
        TODO("not implemented") //To change body of created functions use File | Settings | File Templates.
    }

    override fun registerHighlightAnnotationMarkStyle(name: String, css: String) {
        TODO("not implemented") //To change body of created functions use File | Settings | File Templates.
    }

    override fun highlightActivated(id: String) {
    }

    override fun highlightAnnotationMarkActivated(id: String) {
    }

    fun createHighlight(color: Int, callback: (Highlight) -> Unit) {
        currentSelection { locator ->
            val currentFragment = ((resourcePager.adapter as R2PagerAdapter).mFragments.get((resourcePager.adapter as R2PagerAdapter).getItemId(resourcePager.currentItem))) as? R2EpubPageFragment

            val colorJson = JSONObject().apply {
                put("red", Color.red(color))
                put("green", Color.green(color))
                put("blue", Color.blue(color))
            }

            currentFragment?.webView?.createHighlight(locator.toString(), colorJson.toString()) {
                val json = JSONObject(it)
                val id = json.getString("id")
                callback(
                        Highlight(
                                id,
                                locator!!,
                                color,
                                Style.highlight
                        )
                )
            }
        }
    }

    fun createAnnotation(highlight: Highlight?, callback: (Highlight) -> Unit) {
        if (highlight != null) {
            val currentFragment = ((resourcePager.adapter as R2PagerAdapter).mFragments.get((resourcePager.adapter as R2PagerAdapter).getItemId(resourcePager.currentItem))) as? R2EpubPageFragment
            currentFragment?.webView?.createAnnotation(highlight.id)
            callback(highlight)
        }
        else {
            createHighlight(Color.rgb(150, 150, 150)) {
                createAnnotation(it) {
                    callback(it)
                }
            }
        }

    }

    override fun onPageLoaded() {
        super.onPageLoaded()
    }

}
<|MERGE_RESOLUTION|>--- conflicted
+++ resolved
@@ -23,13 +23,10 @@
 import kotlinx.coroutines.CoroutineScope
 import kotlinx.coroutines.Dispatchers
 import kotlinx.coroutines.launch
-<<<<<<< HEAD
 import org.json.JSONException
 import org.json.JSONObject
 import org.readium.r2.navigator.BASE_URL
-=======
 import org.readium.r2.navigator.*
->>>>>>> 39ab0dbf
 import org.readium.r2.navigator.R
 import org.readium.r2.navigator.extensions.layoutDirectionIsRTL
 import org.readium.r2.navigator.pager.R2EpubPageFragment
@@ -40,10 +37,7 @@
 import kotlin.coroutines.CoroutineContext
 
 
-<<<<<<< HEAD
-open class R2EpubActivity : AppCompatActivity(), R2ActivityListener, SelectableImpl, HighlightableImpl, CoroutineScope {
-=======
-open class R2EpubActivity : AppCompatActivity(), R2ActivityListener, CoroutineScope, VisualNavigator {
+open class R2EpubActivity : AppCompatActivity(), R2ActivityListener, SelectableImpl, HighlightableImpl, CoroutineScope, VisualNavigator {
 
     override fun progressionDidChange(progression: Double) {
         val locator = currentLocation
@@ -213,7 +207,6 @@
         TODO("not implemented") //To change body of created functions use File | Settings | File Templates.
     }
 
->>>>>>> 39ab0dbf
     /**
      * Context of this scope.
      */
