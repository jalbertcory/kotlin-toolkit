/*
 * Module: r2-navigator-kotlin
 * Developers: Aferdita Muriqi, Clément Baumann
 *
 * Copyright (c) 2018. Readium Foundation. All rights reserved.
 * Use of this source code is governed by a BSD-style license which is detailed in the
 * LICENSE file present in the project repository where this source code is maintained.
 */

package org.readium.r2.navigator.epub

import android.content.Context
import android.content.SharedPreferences
import android.graphics.Color
import android.graphics.PointF
import android.graphics.Rect
import android.os.Bundle
import android.util.DisplayMetrics
import android.view.ActionMode
import android.view.View
import androidx.appcompat.app.AppCompatActivity
import androidx.lifecycle.LiveData
import androidx.lifecycle.MutableLiveData
import kotlinx.coroutines.*
import org.json.JSONException
import org.json.JSONObject
import org.readium.r2.navigator.*
<<<<<<< HEAD
=======
import org.readium.r2.navigator.extensions.layoutDirectionIsRTL
import org.readium.r2.navigator.extensions.positionsByResource
import org.readium.r2.navigator.extensions.withLocalUrl
>>>>>>> 897de5bf
import org.readium.r2.navigator.pager.R2EpubPageFragment
import org.readium.r2.navigator.pager.R2PagerAdapter
import org.readium.r2.navigator.pager.R2ViewPager
import org.readium.r2.shared.COLUMN_COUNT_REF
import org.readium.r2.shared.FragmentNavigator
import org.readium.r2.shared.extensions.destroyPublication
import org.readium.r2.shared.extensions.getPublication
import org.readium.r2.shared.publication.Link
import org.readium.r2.shared.publication.Locator
import org.readium.r2.shared.publication.Publication
import org.readium.r2.shared.publication.ReadingProgression
import org.readium.r2.shared.publication.epub.EpubLayout
import org.readium.r2.shared.publication.presentation.presentation
<<<<<<< HEAD
=======
import org.readium.r2.shared.publication.services.positions
>>>>>>> 897de5bf
import kotlin.coroutines.CoroutineContext


open class R2EpubActivity: AppCompatActivity(), IR2Activity, IR2Selectable, IR2Highlightable, IR2TTS, CoroutineScope, VisualNavigator, Navigator.VisualListener {

    /**
     * Locator waiting to be loaded in the navigator.
     */
    internal var pendingLocator: Locator? = null

    /**
     * Context of this scope.
     */
    override val coroutineContext: CoroutineContext
        get() = Dispatchers.Main

    override lateinit var preferences: SharedPreferences
    override lateinit var resourcePager: R2ViewPager
    override lateinit var publicationPath: String
    override lateinit var publicationFileName: String
    override lateinit var publication: Publication
    override lateinit var publicationIdentifier: String
    lateinit var positions: List<Locator>
    override var bookId: Long = -1

    override var allowToggleActionBar = true

    lateinit var adapter: R2PagerAdapter

    protected var navigatorDelegate: NavigatorDelegate? = null

    private val r2PagerAdapter: R2PagerAdapter
        get() = resourcePager.adapter as R2PagerAdapter

    private val currentFragment: R2EpubPageFragment? get() =
        r2PagerAdapter.mFragments.get(r2PagerAdapter.getItemId(resourcePager.currentItem)) as? R2EpubPageFragment

    private val navigatorFragment: EpubNavigatorFragment? get() =
        supportFragmentManager.fragments.filterIsInstance<EpubNavigatorFragment>().first()

    override val currentLocator: LiveData<Locator?> get() = _currentLocator
    private val _currentLocator = MutableLiveData<Locator?>(null)

    @OptIn(FragmentNavigator::class)
    override fun onCreate(savedInstanceState: Bundle?) {
        super.onCreate(savedInstanceState)

        preferences = getSharedPreferences("org.readium.r2.settings", Context.MODE_PRIVATE)

        publication = intent.getPublication(this)
        publicationPath = intent.getStringExtra("publicationPath") ?: throw Exception("publicationPath required")
        publicationFileName = intent.getStringExtra("publicationFileName") ?: throw Exception("publicationFileName required")
        publicationIdentifier = publication.metadata.identifier!!

<<<<<<< HEAD
        supportFragmentManager.fragmentFactory = NavigatorFragmentFactory(publication, publicationPath, publicationFileName, initialLocator = pendingLocator, listener = this)

        setContentView(R.layout.activity_r2_epub)

        resourcePager = findViewById<View>(R.id.epub_navigator).rootView.findViewById(R.id.resourcePager)
=======
        title = null

        val port = preferences.getString("$publicationIdentifier-publicationPort", 0.toString())!!.toInt()

        // TODO needs work, currently showing two resources for fxl, needs to understand which two resources, left & right, or only right etc.
        var doublePageIndex = 0
        var doublePageLeft = ""
        var doublePageRight = ""
        var resourceIndexDouble = 0

        for ((resourceIndexSingle, spineItem) in publication.readingOrder.withIndex()) {
            val href: String = spineItem.withLocalUrl(publicationFileName, port).href
            resourcesSingle.add(Pair(resourceIndexSingle, href))

            // add first page to the right,
            if (resourceIndexDouble == 0) {
                doublePageLeft = ""
                doublePageRight = href
                resourcesDouble.add(Triple(resourceIndexDouble, doublePageLeft, doublePageRight))
                resourceIndexDouble++
            } else {
                // add double pages, left & right
                if (doublePageIndex == 0) {
                    doublePageLeft = href
                    doublePageIndex = 1
                } else {
                    doublePageRight = href
                    doublePageIndex = 0
                    resourcesDouble.add(Triple(resourceIndexDouble, doublePageLeft, doublePageRight))
                    resourceIndexDouble++
                }
            }
        }
        // add last page if there is only a left page remaining
        if (doublePageIndex == 1) {
            doublePageIndex = 0
            resourcesDouble.add(Triple(resourceIndexDouble, doublePageLeft, ""))
        }


        if (publication.metadata.presentation.layout == EpubLayout.REFLOWABLE) {
            adapter = R2PagerAdapter(supportFragmentManager, resourcesSingle, publication.metadata.title, Publication.TYPE.EPUB, publicationPath)
            resourcePager.type = Publication.TYPE.EPUB
        } else {
            resourcePager.type = Publication.TYPE.FXL
            adapter = when (preferences.getInt(COLUMN_COUNT_REF, 0)) {
                1 -> {
                    R2PagerAdapter(supportFragmentManager, resourcesSingle, publication.metadata.title, Publication.TYPE.FXL, publicationPath)
                }
                2 -> {
                    R2PagerAdapter(supportFragmentManager, resourcesDouble, publication.metadata.title, Publication.TYPE.FXL, publicationPath)
                }
                else -> {
                    // TODO based on device
                    // TODO decide if 1 page or 2 page
                    R2PagerAdapter(supportFragmentManager, resourcesSingle, publication.metadata.title, Publication.TYPE.FXL, publicationPath)
                }
            }
        }
        resourcePager.adapter = adapter

        resourcePager.direction = publication.contentLayout.readingProgression

        if (publication.cssStyle == ReadingProgression.RTL.value) {
            resourcePager.direction = ReadingProgression.RTL
        }

        resourcePager.addOnPageChangeListener(object : ViewPager.SimpleOnPageChangeListener() {

            override fun onPageSelected(position: Int) {
//                if (publication.metadata.presentation.layout == EpubLayout.REFLOWABLE) {
//                    resourcePager.disableTouchEvents = true
//                }
                if (preferences.getBoolean(SCROLL_REF, false)) {
                    if (currentPagerPosition < position) {
                        // handle swipe LEFT
                        currentFragment?.webView?.scrollToStart()
                    } else if (currentPagerPosition > position) {
                        // handle swipe RIGHT
                        currentFragment?.webView?.scrollToEnd()
                    }
                } else {
                    if (currentPagerPosition < position) {
                        // handle swipe LEFT
                        currentFragment?.webView?.setCurrentItem(0, false)
                    } else if (currentPagerPosition > position) {
                        // handle swipe RIGHT
                        currentFragment?.webView?.apply {
                            setCurrentItem(numPages - 1, false)
                        }
                    }
                }
                currentPagerPosition = position // Update current position

                notifyCurrentLocation()
            }

        })

>>>>>>> 897de5bf
    }

    override fun finish() {
        setResult(Activity.RESULT_OK, intent)
        super.finish()
    }

    override fun onResume() {
        super.onResume()
    }

    override fun onActionModeStarted(mode: ActionMode?) {
        mode?.menu?.clear()
        super.onActionModeStarted(mode)
    }

    override fun toggleActionBar() {
        if (allowToggleActionBar) {
            launch {
                if (supportActionBar!!.isShowing) {
                    resourcePager.systemUiVisibility = (View.SYSTEM_UI_FLAG_LAYOUT_STABLE
                            or View.SYSTEM_UI_FLAG_LAYOUT_HIDE_NAVIGATION
                            or View.SYSTEM_UI_FLAG_HIDE_NAVIGATION
                            or View.SYSTEM_UI_FLAG_LAYOUT_FULLSCREEN
                            or View.SYSTEM_UI_FLAG_FULLSCREEN // hide status bar
                            or View.SYSTEM_UI_FLAG_IMMERSIVE)
                } else {
                    resourcePager.systemUiVisibility = (View.SYSTEM_UI_FLAG_LAYOUT_STABLE
                            or View.SYSTEM_UI_FLAG_LAYOUT_HIDE_NAVIGATION
                            or View.SYSTEM_UI_FLAG_LAYOUT_FULLSCREEN)
                }
            }
        }
    }



    override val readingProgression: ReadingProgression
        get() = TODO("Not yet implemented")

    override fun goLeft(animated: Boolean, completion: () -> Unit): Boolean {
        TODO("Not yet implemented")
    }

    override fun goRight(animated: Boolean, completion: () -> Unit): Boolean {
        TODO("Not yet implemented")
    }

    override fun go(locator: Locator, animated: Boolean, completion: () -> Unit): Boolean {
        navigatorFragment?.go(locator, animated, completion)

        if (allowToggleActionBar && supportActionBar!!.isShowing) {
            resourcePager.systemUiVisibility = (View.SYSTEM_UI_FLAG_LAYOUT_STABLE
                    or View.SYSTEM_UI_FLAG_LAYOUT_HIDE_NAVIGATION
                    or View.SYSTEM_UI_FLAG_HIDE_NAVIGATION
                    or View.SYSTEM_UI_FLAG_LAYOUT_FULLSCREEN
                    or View.SYSTEM_UI_FLAG_FULLSCREEN // hide status bar
                    or View.SYSTEM_UI_FLAG_IMMERSIVE)
        }

        return true
    }

    override fun go(link: Link, animated: Boolean, completion: () -> Unit): Boolean {
        return navigatorFragment?.go(link, animated, completion) ?: false
    }

    override fun goForward(animated: Boolean, completion: () -> Unit): Boolean {
        return navigatorFragment?.goForward(animated, completion) ?: false
    }

    override fun goBackward(animated: Boolean, completion: () -> Unit): Boolean {
        return navigatorFragment?.goBackward(animated, completion) ?: false
    }

    override fun onTap(point: PointF): Boolean {
        if (allowToggleActionBar) {
            launch {
                if (supportActionBar!!.isShowing) {
                    resourcePager.systemUiVisibility = (View.SYSTEM_UI_FLAG_LAYOUT_STABLE
                            or View.SYSTEM_UI_FLAG_LAYOUT_HIDE_NAVIGATION
                            or View.SYSTEM_UI_FLAG_HIDE_NAVIGATION
                            or View.SYSTEM_UI_FLAG_LAYOUT_FULLSCREEN
                            or View.SYSTEM_UI_FLAG_FULLSCREEN // hide status bar
                            or View.SYSTEM_UI_FLAG_IMMERSIVE)
                } else {
                    resourcePager.systemUiVisibility = (View.SYSTEM_UI_FLAG_LAYOUT_STABLE
                            or View.SYSTEM_UI_FLAG_LAYOUT_HIDE_NAVIGATION
                            or View.SYSTEM_UI_FLAG_LAYOUT_FULLSCREEN)
                }
            }
        }
        return super.onTap(point)
    }


    override fun currentSelection(callback: (Locator?) -> Unit) {
        currentFragment?.webView?.getCurrentSelectionInfo {
            val selection = JSONObject(it)
            val resource = publication.readingOrder[resourcePager.currentItem]
            val resourceHref = resource.href
            val resourceType = resource.type ?: ""
            val locations = Locator.Locations.fromJSON(selection.getJSONObject("locations"))
            val text = Locator.Text.fromJSON(selection.getJSONObject("text"))

            val locator = Locator(
                href = resourceHref,
                type = resourceType,
                locations = locations,
                text = text
            )
            callback(locator)
        }
    }

    override fun showHighlight(highlight: Highlight) {
        currentFragment?.webView?.run {
            val colorJson = JSONObject().apply {
                put("red", Color.red(highlight.color))
                put("green", Color.green(highlight.color))
                put("blue", Color.blue(highlight.color))
            }
            createHighlight(highlight.locator.toJSON().toString(), colorJson.toString()) {
                if (highlight.annotationMarkStyle.isNullOrEmpty().not())
                    createAnnotation(highlight.id)
            }
        }
    }

    override fun showHighlights(highlights: Array<Highlight>) {
        TODO("not implemented") //To change body of created functions use File | Settings | File Templates.
    }

    override fun hideHighlightWithID(id: String) {
        currentFragment?.webView?.destroyHighlight(id)
        currentFragment?.webView?.destroyHighlight(id.replace("HIGHLIGHT", "ANNOTATION"))
    }

    override fun hideAllHighlights() {
        TODO("not implemented") //To change body of created functions use File | Settings | File Templates.
    }

    override fun rectangleForHighlightWithID(id: String, callback: (Rect?) -> Unit) {
        currentFragment?.webView?.rectangleForHighlightWithID(id) {
            val rect = JSONObject(it).run {
                try {
                    val display = windowManager.defaultDisplay
                    val metrics = DisplayMetrics()
                    display.getMetrics(metrics)
                    val left = getDouble("left")
                    val width = getDouble("width")
                    val top = getDouble("top") * metrics.density
                    val height = getDouble("height") * metrics.density
                    Rect(left.toInt(), top.toInt(), width.toInt() + left.toInt(), top.toInt() + height.toInt())
                } catch (e: JSONException) {
                    null
                }
            }
            callback(rect)
        }
    }

    override fun rectangleForHighlightAnnotationMarkWithID(id: String): Rect? {
        TODO("not implemented") //To change body of created functions use File | Settings | File Templates.
    }

    override fun registerHighlightAnnotationMarkStyle(name: String, css: String) {
        TODO("not implemented") //To change body of created functions use File | Settings | File Templates.
    }

    override fun highlightActivated(id: String) {
    }

    override fun highlightAnnotationMarkActivated(id: String) {
    }

    fun createHighlight(color: Int, callback: (Highlight) -> Unit) {
        currentSelection { locator ->
            val colorJson = JSONObject().apply {
                put("red", Color.red(color))
                put("green", Color.green(color))
                put("blue", Color.blue(color))
            }

            currentFragment?.webView?.createHighlight(locator?.toJSON().toString(), colorJson.toString()) {
                val json = JSONObject(it)
                val id = json.getString("id")
                callback(
                        Highlight(
                                id,
                                locator!!,
                                color,
                                Style.highlight
                        )
                )
            }
        }
    }

    fun createAnnotation(highlight: Highlight?, callback: (Highlight) -> Unit) {
        if (highlight != null) {
            currentFragment?.webView?.createAnnotation(highlight.id)
            callback(highlight)
        } else {
            createHighlight(Color.rgb(150, 150, 150)) {
                createAnnotation(it) { highlight ->
                    callback(highlight)
                }
            }
        }
    }
}<|MERGE_RESOLUTION|>--- conflicted
+++ resolved
@@ -9,6 +9,7 @@
 
 package org.readium.r2.navigator.epub
 
+import android.app.Activity
 import android.content.Context
 import android.content.SharedPreferences
 import android.graphics.Color
@@ -25,29 +26,15 @@
 import org.json.JSONException
 import org.json.JSONObject
 import org.readium.r2.navigator.*
-<<<<<<< HEAD
-=======
-import org.readium.r2.navigator.extensions.layoutDirectionIsRTL
-import org.readium.r2.navigator.extensions.positionsByResource
-import org.readium.r2.navigator.extensions.withLocalUrl
->>>>>>> 897de5bf
 import org.readium.r2.navigator.pager.R2EpubPageFragment
 import org.readium.r2.navigator.pager.R2PagerAdapter
 import org.readium.r2.navigator.pager.R2ViewPager
-import org.readium.r2.shared.COLUMN_COUNT_REF
 import org.readium.r2.shared.FragmentNavigator
-import org.readium.r2.shared.extensions.destroyPublication
 import org.readium.r2.shared.extensions.getPublication
 import org.readium.r2.shared.publication.Link
 import org.readium.r2.shared.publication.Locator
 import org.readium.r2.shared.publication.Publication
 import org.readium.r2.shared.publication.ReadingProgression
-import org.readium.r2.shared.publication.epub.EpubLayout
-import org.readium.r2.shared.publication.presentation.presentation
-<<<<<<< HEAD
-=======
-import org.readium.r2.shared.publication.services.positions
->>>>>>> 897de5bf
 import kotlin.coroutines.CoroutineContext
 
 
@@ -102,113 +89,13 @@
         publicationFileName = intent.getStringExtra("publicationFileName") ?: throw Exception("publicationFileName required")
         publicationIdentifier = publication.metadata.identifier!!
 
-<<<<<<< HEAD
         supportFragmentManager.fragmentFactory = NavigatorFragmentFactory(publication, publicationPath, publicationFileName, initialLocator = pendingLocator, listener = this)
 
         setContentView(R.layout.activity_r2_epub)
 
         resourcePager = findViewById<View>(R.id.epub_navigator).rootView.findViewById(R.id.resourcePager)
-=======
+
         title = null
-
-        val port = preferences.getString("$publicationIdentifier-publicationPort", 0.toString())!!.toInt()
-
-        // TODO needs work, currently showing two resources for fxl, needs to understand which two resources, left & right, or only right etc.
-        var doublePageIndex = 0
-        var doublePageLeft = ""
-        var doublePageRight = ""
-        var resourceIndexDouble = 0
-
-        for ((resourceIndexSingle, spineItem) in publication.readingOrder.withIndex()) {
-            val href: String = spineItem.withLocalUrl(publicationFileName, port).href
-            resourcesSingle.add(Pair(resourceIndexSingle, href))
-
-            // add first page to the right,
-            if (resourceIndexDouble == 0) {
-                doublePageLeft = ""
-                doublePageRight = href
-                resourcesDouble.add(Triple(resourceIndexDouble, doublePageLeft, doublePageRight))
-                resourceIndexDouble++
-            } else {
-                // add double pages, left & right
-                if (doublePageIndex == 0) {
-                    doublePageLeft = href
-                    doublePageIndex = 1
-                } else {
-                    doublePageRight = href
-                    doublePageIndex = 0
-                    resourcesDouble.add(Triple(resourceIndexDouble, doublePageLeft, doublePageRight))
-                    resourceIndexDouble++
-                }
-            }
-        }
-        // add last page if there is only a left page remaining
-        if (doublePageIndex == 1) {
-            doublePageIndex = 0
-            resourcesDouble.add(Triple(resourceIndexDouble, doublePageLeft, ""))
-        }
-
-
-        if (publication.metadata.presentation.layout == EpubLayout.REFLOWABLE) {
-            adapter = R2PagerAdapter(supportFragmentManager, resourcesSingle, publication.metadata.title, Publication.TYPE.EPUB, publicationPath)
-            resourcePager.type = Publication.TYPE.EPUB
-        } else {
-            resourcePager.type = Publication.TYPE.FXL
-            adapter = when (preferences.getInt(COLUMN_COUNT_REF, 0)) {
-                1 -> {
-                    R2PagerAdapter(supportFragmentManager, resourcesSingle, publication.metadata.title, Publication.TYPE.FXL, publicationPath)
-                }
-                2 -> {
-                    R2PagerAdapter(supportFragmentManager, resourcesDouble, publication.metadata.title, Publication.TYPE.FXL, publicationPath)
-                }
-                else -> {
-                    // TODO based on device
-                    // TODO decide if 1 page or 2 page
-                    R2PagerAdapter(supportFragmentManager, resourcesSingle, publication.metadata.title, Publication.TYPE.FXL, publicationPath)
-                }
-            }
-        }
-        resourcePager.adapter = adapter
-
-        resourcePager.direction = publication.contentLayout.readingProgression
-
-        if (publication.cssStyle == ReadingProgression.RTL.value) {
-            resourcePager.direction = ReadingProgression.RTL
-        }
-
-        resourcePager.addOnPageChangeListener(object : ViewPager.SimpleOnPageChangeListener() {
-
-            override fun onPageSelected(position: Int) {
-//                if (publication.metadata.presentation.layout == EpubLayout.REFLOWABLE) {
-//                    resourcePager.disableTouchEvents = true
-//                }
-                if (preferences.getBoolean(SCROLL_REF, false)) {
-                    if (currentPagerPosition < position) {
-                        // handle swipe LEFT
-                        currentFragment?.webView?.scrollToStart()
-                    } else if (currentPagerPosition > position) {
-                        // handle swipe RIGHT
-                        currentFragment?.webView?.scrollToEnd()
-                    }
-                } else {
-                    if (currentPagerPosition < position) {
-                        // handle swipe LEFT
-                        currentFragment?.webView?.setCurrentItem(0, false)
-                    } else if (currentPagerPosition > position) {
-                        // handle swipe RIGHT
-                        currentFragment?.webView?.apply {
-                            setCurrentItem(numPages - 1, false)
-                        }
-                    }
-                }
-                currentPagerPosition = position // Update current position
-
-                notifyCurrentLocation()
-            }
-
-        })
-
->>>>>>> 897de5bf
     }
 
     override fun finish() {
