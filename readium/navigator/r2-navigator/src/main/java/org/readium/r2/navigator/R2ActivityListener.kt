--- conflicted
+++ resolved
@@ -35,13 +35,9 @@
     fun previousResource(v: View? = null) {}
     fun onPageChanged(pageIndex: Int, totalPages: Int, url: String) {}
     fun onPageEnded(end: Boolean) {}
-<<<<<<< HEAD
     fun onPageLoaded() {}
     fun highlightActivated(id: String) {}
     fun highlightAnnotationMarkActivated(id: String) {}
-}
-=======
-
     fun progressionDidChange(progression: Double) {}
 }
 
@@ -141,5 +137,3 @@
 
 //public fun VisualNavigatorDelegate.navigator(navigator: VisualNavigator, point: CGPoint) {}
 
-
->>>>>>> 39ab0dbf
